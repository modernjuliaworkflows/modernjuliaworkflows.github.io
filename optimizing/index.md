--- conflicted
+++ resolved
@@ -184,7 +184,6 @@
 
 ## Measurements
 
-<<<<<<< HEAD
 \tldr{Use BenchmarkTools.jl's `@benchmark` with a setup phase to get the best overview of performance or `@btime` as a drop in for `@time`. Use Chairmarks.jl as a faster alternative.}
 
 The simplest way to measure how fast a piece of code runs is to use the `@time` macro, which returns the result of the code and prints time, allocation, and compilation information.
@@ -263,12 +262,7 @@
 This package allows you to label different sections of your code, then time them and view the performance summarised by label.
 
 Finally, if you know a section is slow and you'll need to wait for it to be done, you can use [ProgressMeter.jl](https://github.com/timholy/ProgressMeter.jl) to visualise how long it will take.
-=======
-* [ProgressMeter.jl](https://github.com/timholy/ProgressMeter.jl)
-* [BenchmarkTools.jl](https://github.com/JuliaCI/BenchmarkTools.jl)
-* [Chairmarks.jl](https://github.com/LilithHafner/Chairmarks.jl)
-* [TimerOutputs.jl](https://github.com/KristofferC/TimerOutputs.jl)
->>>>>>> ca3f1607
+
 
 ## Benchmark suites
 
