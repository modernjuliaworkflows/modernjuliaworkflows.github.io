@def title = "Writing your code"

# Writing your code

\toc

## Installation

> TLDR: Use `juliaup`

Do not install Julia from the official [downloads](https://julialang.org/downloads/) page, use **[`juliaup`](https://github.com/JuliaLang/juliaup)** instead.
You can get it from the Windows store, or from the command line on Unix systems:

```bash
curl -fsSL https://install.julialang.org | sh
```

It provides [various utilities](https://github.com/JuliaLang/juliaup#using-juliaup) to download, update, organize and switch between Julia versions.
As a bonus, you no longer have to manually specify the path to your executable.

`juliaup` relies on adaptive shortcuts called "channels", which allow you to access specific Julia versions without giving their exact number.
Upon installation, the [current stable release](https://julialang.org/downloads/#current_stable_release) is downloaded and selected as the default:

```bash
juliaup add release  # done automatically
juliaup default release  # done automatically
```

However, you can use other versions like the [long-term support version](https://julialang.org/downloads/#long_term_support_release):

```bash
juliaup add lts
julia +lts  # launch lts
```

You can get an overview of the channels installed on your computer:

```bash
juliaup status
```

When new versions are tagged, the binding of a given channel can change, and a new executable might need to be downloaded.
If you want to catch up with the latest developments, that's easy:

```bash
juliaup update
```

## REPL

> TLDR: The REPL has 4 primary modes: Julia, package (`]`), help (`?`) and shell (`;`).
> TLDR: The REPL has 4 primary modes: Julia, package (`]`), help (`?`) and shell (`;`).

The Read-Eval-Print Loop (or REPL) is the most basic way to interact with Julia.
Check out its [documentation](https://docs.julialang.org/en/v1/stdlib/REPL/) for details, and the [REPL mastery workshop](https://github.com/miguelraz/REPLMasteryWorkshop) for a deep dive.
You can start one by typing `julia` into a terminal, or by clicking on the Julia application in your computer.
It will allow you to play around with arbitrary Julia code:

```>
a, b = 1, 2;
a + b
```

This is the standard, Julian mode of the REPL, but it also has three other modes.
Each mode is entered by typing a specific character after the `julia>` prompt, and can be exited by hitting backspace after the `julia>` prompt.

### Help mode (`?`)

By pressing `?` you can obtain information and metadata about Julia objects (functions, types, etc.), and unicode symbols.
The query fetches the docstring of the object, which explains how to use it.

```?
println
```

If you don't know the exact name you are looking for, type a word surrounded by quotes to see in which docstrings it pops up.

### Package mode (`]`)

By pressing `]` you access the package manager (check out its short [documentation](https://docs.julialang.org/en/v1/stdlib/Pkg/), we will get back to it later).
It is built into Julia and allows you to:

* `add`, `update` (or `up`) and `remove` (or `rm`) packages;
* `activate` different local, global or temporary environments;
* get the `status` (or `st`) of your current environment.

```]
activate --temp
status
add Example
status
```

### Shell mode (`;`)

By pressing `;` you enter a terminal, where you can execute any bash command you want.

```;
echo "hello"
ls ./pages
```

## Editor

> TLDR: VSCode has the best Julia support.

Most computer programs are just plain text files with a specific extension (in our case `.jl`).
So in theory, any text editor suffices to write and modify Julia code.
In practice, an Integrated Development Environment (or IDE) makes the experience much more pleasant, thanks to code-related utilities and language-specific plugins.

The best IDE for Julia is **[Visual Studio Code](https://code.visualstudio.com/)**, developed by Microsoft.
Indeed, the **[Julia VSCode extension](https://www.julia-vscode.org/)** is the most feature-rich and actively developed of all Julia IDE plugins.
You can download it from the VSCode Marketplace.
In what follows, we will often mention commands and keyboard shortcuts provided by this extension.
But the only shortcut you need to remember is `Ctrl + Shift + P` (or `Cmd + Shift + P` on Mac): this opens the VSCode command palette, in which you can search for any command.
Type "julia" in the command palette to see what you can do with it.

Assuming you want to avoid the Microsoft ecosystem, [VSCodium](https://vscodium.com/) is a nearly bit-for-bit replacement for VSCode, but with an open source license and without telemetry.
If you don't want to use VSCode at all, other options include [emacs](https://www.gnu.org/software/emacs/) and [vim](https://www.vim.org/).
Check out [JuliaEditorSupport](https://github.com/JuliaEditorSupport) to see if your favorite IDE has a Julia plugin.
The available functionalities should be roughly similar to those of VSCode, at least for the basic aspects like running code.

## Running code

> TLDR: Open a REPL and run all your code there interactively

You can execute a Julia script from your terminal, but in most cases that is not what you want to do.

```bash
julia myfile.jl
```

Julia has a rather high startup, load and compilation latency.
If you only use scripts, you will pay this cost every time you run a slightly modified version of your code.
That is why many Julia developers fire up a [REPL](#REPL) at the beginning of the day and run all of their code there, chunk by chunk, in an interactive way.
This is made much easier by IDE integration, and here are the relevant [VSCode commands](https://www.julia-vscode.org/docs/stable/userguide/runningcode/):

* `Julia: Start REPL` (shortcut `Alt + J` then `Alt + O`)
* `Julia: Execute Code in REPL and Move` (shortcut `Shift + Enter`). As in Jupyter, the code that gets executed is the block containing the cursor, or the selected part if there is any.
* `Julia: Execute active File in REPL`

When keeping the same REPL open for a long time, it's common to end up with a "polluted" workspace where the definitions of certain variables or functions have been overwritten in unexpected ways.
This, along with other events like `struct` redefinitions, might force you to restart your REPL now and again.
One way to help with workspace tidiness is to take advantage of the [module system](#Packages) to separate the reusable parts of your code from the one-off parts that are only relevant for a certain script.

## Notebooks

> TLDR: Jupyter or Pluto, depending on your reactivity needs

Notebooks are a popular alternative to IDEs when it comes to short and self-contained code, typically in data science.
They are also a good fit for literate programming, where lines of code are interspersed by comments and explanations.

The most well-known notebook ecosystem is [Jupyter](https://jupyter.org/), which supports **Ju**lia, **Pyt**hon and **R** as its three core languages.
To use it with Julia, you will need to install the **[IJulia.jl](https://github.com/JuliaLang/IJulia.jl)** backend.
Then, if you have also installed Jupyter, you can run this command to launch the server:

```bash
jupyter notebook
```

If you only have IJulia.jl on your system, you can run this snippet instead:

```julia-repl
julia> using IJulia

julia> notebook()
```

A pure-Julia alternative to Jupyter is given by **[Pluto.jl](https://plutojl.org/)**.
Unlike Jupyter notebooks, Pluto notebooks are

* Reactive: when you update a cell, the other cells depending on it are updated.
* Reproducible: they come bundled with an exhaustive list of dependencies.

To try them out, install the package and then run

```julia-repl
julia> using Pluto

julia> Pluto.run()
```

## Packages
<<<<<<< HEAD

> TLDR: Pkg.jl lets you `activate` independent, reproducible environments to `add` and `remove` project-specific (versions of) packages.

Pkg.jl and the Pkg mode built in to the [REPL](#REPL) let you install packages and manage environments.
A "package" is a structured way of reusing code between projects and the active "environment" is responsible for determining which versions of packages to load.
When working on a project, you can create a new environment or switch to an existing one by running
```]
activate MyProject
```
or, from the command line, running `julia` with the [startup flag] `--project MyProject`.
Then packages you install will be detailed in the `Project.toml` file, which gives a high-level overview of the project, as well as its low-level `Manifest.toml` cousin, which encodes a detailed snapshot of the whole environment.
Sharing a project between computers with perfect reproducibility is as simple as sending a folder containing your code as well as a `Project.toml` and `Manifest.toml` so Julia can perfectly recreate the state of packages in the local environment.
When a project is shared, the recipient can simply `instantiate` the environment and have a perfect copy.

To add packages you can use the `add` command followed by any number of packages:
```]
add Term OhMyREPL
```
If you haven't `activate`d a local project, these packages will be installed in the "global environment" whose name in Pkg mode's prompt is `@v1.X`[^1], corresponding to the version of Julia currently active.
Packages installed globally are available no matter which environment is active due to what's referred to as "environment stacking".

We can see this stack by running
```julia-repl
Base.LOAD_PATH
```
When choosing which code to load when `using Package` is called, Julia will start at the local environment referred to as `@`, then go down the stack to the global environment `@v1.X`, then finally to the standard library `@stdlib`.
As mentioned before, this means that any package installed in the global environment can be used in any project.
This is typically used for development tools that you always want available to be loaded manually or using the [`startup.jl` file](#Automatically).
Secondly, this means that you can install different versions of globally installed packages in a local project with no interference.
Finally, this also applies to the standard library, which can be treated like a third-party package without having its version tied to that of Julia itself.

[^1]: The `@` before the name means that the environment is ["shared"], which means you can `activate` shared environments with the `--shared` flag and it is located in `~/.julia/environments`. Notably it does _not_ imply that it is part of the environment stack.

["shared"]: https://pkgdocs.julialang.org/v1/environments/#Shared-environments

### Local packages
Local packages are a smart way of reusing code between projects.
You could load common code directly with `include("path/to/file.jl")`, but a local package allows you get all of the nice benefits afforded any other package:
1. You don't have to specify the path, you can just write `using MyPackage`,
2. You can version the package and update it without breaking code that relies on old versions of the package,
3. You can add it as a dependency to a package,
4. (Bonus!) You get used to developing reusable, modular code.

<!-- TODO: Creating, editing, and loading a new local package in a different project. -->
<!-- TODO: LocalRegistry? -->

### Environments in VSCode
In VSCode, if your directory contains a `Project.toml`, you will be prompted whether you want to make this the default environment to run code in for this project.
This simply adds the correct `--project` flag, but it is a great convenience to take advantage of.

<!-- How about other IDEs? -->

* [Pkg.jl](https://github.com/JuliaLang/Pkg.jl)
* [Revise.jl](https://github.com/timholy/Revise.jl)
* stacking environments
* [PkgDependency.jl](https://github.com/peng1999/PkgDependency.jl)
* [environments in VSCode](https://www.julia-vscode.org/docs/stable/userguide/env/)
* Local packages

## Configuration

Julia accepts [startup flags](https://docs.julialang.org/en/v1/manual/command-line-interface/#command-line-interface) to handle settings such as the number of threads available.
In addition, most Julia developers also have a [startup file](https://docs.julialang.org/en/v1/manual/command-line-interface/#Startup-file) which is run automatically every time the language is started.
It is located at `.julia/config/startup.jl`.

The basic component that everyone puts in the startup file is Revise.jl:

```julia
try
    using Revise
catch e
    @warn "Error initializing Revise"
end
```

=======

* [Pkg.jl](https://github.com/JuliaLang/Pkg.jl)
* [Revise.jl](https://github.com/timholy/Revise.jl)
* stacking environments
* [PkgDependency.jl](https://github.com/peng1999/PkgDependency.jl)
* [environments in VSCode](https://www.julia-vscode.org/docs/stable/userguide/env/)

## Configuration

Julia accepts [startup flags](https://docs.julialang.org/en/v1/manual/command-line-interface/#command-line-interface) to handle settings such as the number of threads available.
In addition, most Julia developers also have a [startup file](https://docs.julialang.org/en/v1/manual/command-line-interface/#Startup-file) which is run automatically every time the language is started.
It is located at `.julia/config/startup.jl`.

The basic component that everyone puts in the startup file is Revise.jl:

```julia
try
    using Revise
catch e
    @warn "Error initializing Revise"
end
```

>>>>>>> 8cb6002b
In addition, users commonly load packages that affect the REPL experience, as well as benchmarking or profiling utilities.
We will come back to all of these later on, but in the meantime **[StartupCustomizer.jl](https://github.com/abraemer/StartupCustomizer.jl)** can help you set them up.
More generally, the startup file allows you to define your own favorite helper functions and have them immediately available in every Julia session.

## Esthetics

* [Term.jl](https://github.com/FedeClaudi/Term.jl)
* [OhMyREPL.jl](https://github.com/KristofferC/OhMyREPL.jl)
* [AbbreviatedStackTraces.jl](https://github.com/BioTurboNick/AbbreviatedStackTraces.jl)
* [ProgressMeter.jl](https://github.com/timholy/ProgressMeter.jl)
* [ProgressLogging.jl](https://github.com/JuliaLogging/ProgressLogging.jl)
* [Suppressor.jl](https://github.com/JuliaIO/Suppressor.jl)

## Debugging

* [InteracticeCodeSearch.jl](https://github.com/tkf/InteractiveCodeSearch.jl)
* [InteractiveErrors.jl](https://github.com/MichaelHatherly/InteractiveErrors.jl)
* [CodeTracking.jl](https://github.com/timholy/CodeTracking.jl)
* [Infiltrator.jl](https://github.com/JuliaDebug/Infiltrator.jl)
* [Debugger.jl](https://github.com/JuliaDebug/Debugger.jl)
* [debugging in VSCode](https://www.julia-vscode.org/docs/stable/userguide/debugging/)

## Other languages

* [C and Fortran](https://docs.julialang.org/en/v1/manual/calling-c-and-fortran-code/)
* [CondaPkg.jl](https://github.com/cjdoris/CondaPkg.jl) + [PythonCall.jl](https://github.com/cjdoris/PythonCall.jl)
* [JuliaInterop](https://github.com/JuliaInterop) ([RCall.jl](https://github.com/JuliaInterop/RCall.jl), [Cxx.jl](https://github.com/JuliaInterop/Cxx.jl))

## Getting help

* [StartHere.jl](https://github.com/JuliaCommunity/StartHere.jl)
* [cheatsheet](https://cheatsheet.juliadocs.org/)
* [help](https://julialang.org/about/help/)
* [community](https://julialang.org/community/)<|MERGE_RESOLUTION|>--- conflicted
+++ resolved
@@ -181,7 +181,6 @@
 ```
 
 ## Packages
-<<<<<<< HEAD
 
 > TLDR: Pkg.jl lets you `activate` independent, reproducible environments to `add` and `remove` project-specific (versions of) packages.
 
@@ -257,13 +256,9 @@
 end
 ```
 
-=======
-
-* [Pkg.jl](https://github.com/JuliaLang/Pkg.jl)
-* [Revise.jl](https://github.com/timholy/Revise.jl)
-* stacking environments
-* [PkgDependency.jl](https://github.com/peng1999/PkgDependency.jl)
-* [environments in VSCode](https://www.julia-vscode.org/docs/stable/userguide/env/)
+In addition, users commonly load packages that affect the REPL experience, as well as benchmarking or profiling utilities.
+We will come back to all of these later on, but in the meantime **[StartupCustomizer.jl](https://github.com/abraemer/StartupCustomizer.jl)** can help you set them up.
+More generally, the startup file allows you to define your own favorite helper functions and have them immediately available in every Julia session.
 
 ## Configuration
 
@@ -281,7 +276,6 @@
 end
 ```
 
->>>>>>> 8cb6002b
 In addition, users commonly load packages that affect the REPL experience, as well as benchmarking or profiling utilities.
 We will come back to all of these later on, but in the meantime **[StartupCustomizer.jl](https://github.com/abraemer/StartupCustomizer.jl)** can help you set them up.
 More generally, the startup file allows you to define your own favorite helper functions and have them immediately available in every Julia session.
